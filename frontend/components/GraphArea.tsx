'use client';

import React, { useState, useEffect } from 'react';
import {
  AreaChart, Area, BarChart, Bar, PieChart, Pie, Cell,
  LineChart, Line, RadarChart, Radar, PolarGrid, PolarAngleAxis, PolarRadiusAxis,
  XAxis, YAxis, CartesianGrid, Tooltip, Legend, ResponsiveContainer, ComposedChart
} from 'recharts';
import { Card, CardContent, CardHeader, CardTitle, CardDescription } from '@/components/ui/card';
import { Button } from '@/components/ui/button';
import { Badge } from '@/components/ui/badge';
import { Tabs, TabsContent, TabsList, TabsTrigger } from '@/components/ui/tabs';
import {
  TrendingUp, MessageSquare, Star, BarChart3, PieChart as PieChartIcon,
  Activity, Sparkles, ChevronRight, Eye, Download, Users, TrendingDown, X,
  Clock, ThumbsUp, Shield, FileText, Zap, Heart
} from 'lucide-react';
import type { AnalysisResult } from '@/types';
import { cn } from '@/lib/utils';

interface GraphAreaProps {
  analysis: AnalysisResult | null;
  isLoading?: boolean;
  onViewDetails?: () => void;
  aiEnabled?: boolean;
}

<<<<<<< HEAD
=======
interface SentimentTrendData {
  date: string;
  positive: number;
  negative: number;
  neutral: number;
}

>>>>>>> a5f66262
interface KeywordData {
  keyword: string;
  frequency: number;
}

interface ReviewLengthData {
  category: string;
  count: number;
  avgRating: number;
}

const COLORS = {
  positive: '#10b981',
  neutral: '#f59e0b',
  negative: '#ef4444',
  primary: '#3b82f6',
  secondary: '#8b5cf6',
  accent: '#ec4899',
  muted: '#64748b',
  success: '#22c55e',
  warning: '#eab308',
  info: '#06b6d4',
};

// Custom tooltip for rating distribution
const RatingTooltip = ({ active, payload, label }: any) => {
  if (active && payload && payload.length) {
    return (
      <div className="bg-background border border-border rounded-lg p-2 md:p-3 shadow-lg">
        <p className="font-semibold text-xs sm:text-sm md:text-base text-foreground">{label}</p>
        <p className="text-[10px] sm:text-xs md:text-sm text-muted-foreground">
          {payload[0].value} reviews
        </p>
      </div>
    );
  }
  return null;
};

// Enhanced tooltip for sentiment trend (ECG-like graph)
const SentimentTrendTooltip = ({ active, payload, label }: any) => {
  if (active && payload && payload.length) {
    return (
      <div className="bg-background border border-border rounded-lg p-3 shadow-xl min-w-[140px]">
        <p className="font-semibold text-sm md:text-base text-foreground mb-2">{label}</p>
        <div className="space-y-1.5">
          {payload.map((entry: any, index: number) => (
            <div key={index} className="flex items-center justify-between gap-3">
              <div className="flex items-center gap-2">
                <div
                  className="w-3 h-3 rounded-full"
                  style={{ backgroundColor: entry.color }}
                />
                <span className="text-xs capitalize text-muted-foreground">
                  {entry.name}
                </span>
              </div>
              <span className="text-xs font-bold" style={{ color: entry.color }}>
                {entry.value}
              </span>
            </div>
          ))}
        </div>
      </div>
    );
  }
  return null;
};

// Enhanced tooltip for keywords with frequency
const KeywordTooltip = ({ active, payload, label }: any) => {
  if (active && payload && payload.length) {
    return (
      <div className="bg-background border border-border rounded-lg p-2 md:p-3 shadow-lg min-w-[120px] sm:min-w-[140px]">
        <p className="font-semibold text-xs sm:text-sm md:text-base text-foreground mb-1">
          {label}
        </p>
        <div className="space-y-1">
          <p className="text-[10px] sm:text-xs md:text-sm text-muted-foreground flex items-center gap-2">
            <Activity className="h-3 w-3 md:h-4 md:w-4 text-primary" />
            <span className="font-medium text-primary">
              {payload[0].value} mentions
            </span>
          </p>
          <p className="text-[9px] sm:text-[10px] md:text-xs text-muted-foreground">
            Click to pin this keyword
          </p>
        </div>
      </div>
    );
  }
  return null;
};

// Custom tooltip for themes with frequency
const ThemeTooltip = ({ active, payload, label }: any) => {
  if (active && payload && payload.length) {
    return (
      <div className="bg-background border border-border rounded-lg p-2 md:p-3 shadow-lg">
        <p className="font-semibold text-xs sm:text-sm md:text-base text-foreground">{label}</p>
        <p className="text-[10px] sm:text-xs md:text-sm text-muted-foreground">
          Mentioned {payload[0].value} times
        </p>
        <div className="flex items-center gap-1 mt-1">
          <div
            className="w-2 h-2 md:w-3 md:h-3 rounded-full"
            style={{ backgroundColor: payload[0].payload.fill }}
          />
          <span className="text-[9px] sm:text-[10px] md:text-xs capitalize">
            {payload[0].payload.sentiment || 'neutral'} sentiment
          </span>
        </div>
      </div>
    );
  }
  return null;
};

// Custom tooltip for emotion radar
const EmotionTooltip = ({ active, payload }: any) => {
  if (active && payload && payload.length) {
    return (
      <div className="bg-background border border-border rounded-lg p-3 shadow-xl">
        <p className="font-semibold text-sm mb-1">{payload[0].payload.emotion}</p>
        <p className="text-xs text-muted-foreground">
          Intensity: <span className="font-bold text-primary">{(payload[0].value * 100).toFixed(1)}%</span>
        </p>
      </div>
    );
  }
  return null;
};

// Custom Bar component with smooth hover animation
const AnimatedBar = (props: any) => {
  const { x, y, width, height, fill, ...rest } = props;
  const [isHovered, setIsHovered] = useState(false);

  return (
    <g>
      <rect
        x={x}
        y={isHovered ? y - 8 : y}
        width={width}
        height={height}
        fill={fill}
        rx={8}
        className="transition-all duration-300 ease-out cursor-pointer"
        onMouseEnter={() => setIsHovered(true)}
        onMouseLeave={() => setIsHovered(false)}
        {...rest}
      />
    </g>
  );
};

// Custom Bar component for vertical charts
const AnimatedVerticalBar = (props: any) => {
  const { x, y, width, height, fill, ...rest } = props;
  const [isHovered, setIsHovered] = useState(false);

  return (
    <g>
      <rect
        x={isHovered ? x - 4 : x}
        y={y}
        width={width}
        height={height}
        fill={fill}
        rx={8}
        className="transition-all duration-300 ease-out cursor-pointer"
        onMouseEnter={() => setIsHovered(true)}
        onMouseLeave={() => setIsHovered(false)}
        {...rest}
      />
    </g>
  );
};

// Custom dot for line chart with pulse animation
const ActiveDot = (props: any) => {
  const { cx, cy, fill } = props;
  return (
    <g>
      <circle cx={cx} cy={cy} r={4} fill={fill} className="animate-pulse" />
      <circle cx={cx} cy={cy} r={6} fill={fill} opacity={0.3} />
    </g>
  );
};

export default function GraphArea({ analysis, isLoading, onViewDetails, aiEnabled }: GraphAreaProps) {
  const [activeTab, setActiveTab] = useState('overview');
<<<<<<< HEAD
=======
  const [sentimentTrendData, setSentimentTrendData] = useState<SentimentTrendData[]>([]);
>>>>>>> a5f66262
  const [selectedKeyword, setSelectedKeyword] = useState<KeywordData | null>(null);
  const [isMobile, setIsMobile] = useState(false);
  const [isTablet, setIsTablet] = useState(false);
  const [hoveredLine, setHoveredLine] = useState<string | null>(null);

  // Detect mobile/tablet viewport
  useEffect(() => {
    const checkDevice = () => {
      const width = window.innerWidth;
      setIsMobile(width < 640);
      setIsTablet(width >= 640 && width < 1024);
    };

    checkDevice();
    window.addEventListener('resize', checkDevice);
    return () => window.removeEventListener('resize', checkDevice);
  }, []);

  // Generate sentiment trend data (ECG-like data)
  useEffect(() => {
    if (analysis?.reviews) {
      // Group reviews by date and calculate sentiment counts
      const dateMap = new Map<string, { positive: number; negative: number; neutral: number }>();

      analysis.reviews.forEach(review => {
        const date = review.date ? new Date(review.date).toLocaleDateString('en-US', { month: 'short', day: 'numeric' }) : 'Unknown';
        if (!dateMap.has(date)) {
          dateMap.set(date, { positive: 0, negative: 0, neutral: 0 });
        }
        const counts = dateMap.get(date)!;
        if (review.sentiment === 'positive') counts.positive++;
        else if (review.sentiment === 'negative') counts.negative++;
        else counts.neutral++;
      });

      const trendData = Array.from(dateMap.entries())
        .map(([date, counts]) => ({
          date,
          positive: counts.positive,
          negative: counts.negative,
          neutral: counts.neutral,
        }))
        .slice(-14); // Last 14 data points

      setSentimentTrendData(trendData);
    } else {
      // Mock data for demonstration
      const mockTrendData: SentimentTrendData[] = [
        { date: 'Jan 1', positive: 45, negative: 12, neutral: 8 },
        { date: 'Jan 3', positive: 52, negative: 15, neutral: 10 },
        { date: 'Jan 5', positive: 48, negative: 18, neutral: 12 },
        { date: 'Jan 7', positive: 60, negative: 10, neutral: 15 },
        { date: 'Jan 9', positive: 55, negative: 20, neutral: 9 },
        { date: 'Jan 11', positive: 65, negative: 8, neutral: 14 },
        { date: 'Jan 13', positive: 58, negative: 16, neutral: 11 },
        { date: 'Jan 15', positive: 70, negative: 12, neutral: 13 },
        { date: 'Jan 17', positive: 62, negative: 22, neutral: 10 },
        { date: 'Jan 19', positive: 75, negative: 9, neutral: 16 },
        { date: 'Jan 21', positive: 68, negative: 14, neutral: 12 },
        { date: 'Jan 23', positive: 80, negative: 11, neutral: 15 },
        { date: 'Jan 25', positive: 72, negative: 18, neutral: 14 },
        { date: 'Jan 27', positive: 85, negative: 7, neutral: 18 },
      ];
      setSentimentTrendData(mockTrendData);
    }
  }, [analysis]);

  // Loading state
  if (isLoading) {
    return (
      <main className="flex-1 p-3 sm:p-4 md:p-6 lg:p-8 bg-gradient-to-br from-background via-background to-muted/20">
        <div className="max-w-[1600px] mx-auto space-y-4 sm:space-y-6">
          <div className="flex flex-col items-center justify-center min-h-[50vh] sm:min-h-[60vh] gap-3 sm:gap-4">
            <div className="animate-spin rounded-full h-10 w-10 sm:h-12 sm:w-12 md:h-16 md:w-16 border-b-2 border-primary" />
            <div className="space-y-1 sm:space-y-2 text-center">
              <h2 className="text-base sm:text-lg md:text-xl lg:text-2xl font-bold">Analyzing Reviews...</h2>
              <p className="text-xs sm:text-sm md:text-base text-muted-foreground">
                This may take a few moments
              </p>
            </div>
          </div>
        </div>
      </main>
    );
  }

  // Empty state
  if (!analysis) {
    return (
      <main className="flex-1 p-3 sm:p-4 md:p-6 lg:p-8 bg-gradient-to-br from-background via-background to-muted/20">
        <div className="max-w-[1600px] mx-auto">
          <div className="flex flex-col items-center justify-center min-h-[50vh] sm:min-h-[60vh] gap-4 sm:gap-6 text-center px-3 sm:px-4">
            <div className="rounded-full bg-muted/50 p-3 sm:p-4 md:p-6">
              <BarChart3 className="h-10 w-10 sm:h-12 sm:w-12 md:h-16 md:w-16 lg:h-20 lg:w-20 text-primary/80" />
            </div>
            <div className="space-y-2 sm:space-y-3 max-w-md">
              <h2 className="text-lg sm:text-xl md:text-2xl lg:text-3xl font-bold">Ready to Analyze</h2>
              <p className="text-xs sm:text-sm md:text-base text-muted-foreground leading-relaxed">
                Enter an Amazon ASIN in the sidebar to unlock powerful AI-driven insights,
                sentiment analysis, and visual analytics
              </p>
              <div className="flex gap-1.5 sm:gap-2 justify-center flex-wrap pt-2">
                <Badge variant="outline" className="text-[10px] sm:text-xs">Real-time Analysis</Badge>
                <Badge variant="outline" className="text-[10px] sm:text-xs">AI Insights</Badge>
                <Badge variant="outline" className="text-[10px] sm:text-xs">Visual Reports</Badge>
              </div>
            </div>
          </div>
        </div>
      </main>
    );
  }

  // Prepare chart data
  const sentimentData = [
    { name: 'Positive', value: analysis.sentiment_distribution?.positive || 0, fill: COLORS.positive },
    { name: 'Neutral', value: analysis.sentiment_distribution?.neutral || 0, fill: COLORS.neutral },
    { name: 'Negative', value: analysis.sentiment_distribution?.negative || 0, fill: COLORS.negative },
  ].filter(item => item.value > 0);

  const keywordData: KeywordData[] = (analysis.top_keywords || []).slice(0, 10).map(kw => ({
    keyword: kw.word,
    frequency: kw.frequency,
  }));

  const themeData = (analysis.themes || []).slice(0, 6).map(theme => ({
    theme: theme.theme,
    mentions: theme.mentions,
    sentiment: theme.sentiment,
    fill: theme.sentiment === 'positive' ? COLORS.positive :
          theme.sentiment === 'negative' ? COLORS.negative : COLORS.neutral
  }));

  const ratingData = analysis.rating_distribution ? [
    { rating: '5★', count: analysis.rating_distribution['5_star'] || 0, fill: COLORS.positive },
    { rating: '4★', count: analysis.rating_distribution['4_star'] || 0, fill: '#34d399' },
    { rating: '3★', count: analysis.rating_distribution['3_star'] || 0, fill: COLORS.neutral },
    { rating: '2★', count: analysis.rating_distribution['2_star'] || 0, fill: '#fb923c' },
    { rating: '1★', count: analysis.rating_distribution['1_star'] || 0, fill: COLORS.negative },
  ].filter(item => item.count > 0) : [];

  // Enhanced Emotion radar data with all emotions
  const emotionData = analysis.reviews && analysis.reviews.length > 0 ? [
    {
      emotion: 'Joy',
      value: analysis.reviews.reduce((sum, r) => sum + (r.emotions?.joy || 0), 0) / analysis.reviews.length
    },
    {
      emotion: 'Trust',
      value: analysis.reviews.reduce((sum, r) => sum + (r.emotions?.trust || 0.5), 0) / analysis.reviews.length
    },
    {
      emotion: 'Surprise',
      value: analysis.reviews.reduce((sum, r) => sum + (r.emotions?.surprise || 0), 0) / analysis.reviews.length
    },
    {
      emotion: 'Anticipation',
      value: analysis.reviews.reduce((sum, r) => sum + (r.emotions?.anticipation || 0.4), 0) / analysis.reviews.length
    },
    {
      emotion: 'Sadness',
      value: analysis.reviews.reduce((sum, r) => sum + (r.emotions?.sadness || 0), 0) / analysis.reviews.length
    },
    {
      emotion: 'Anger',
      value: analysis.reviews.reduce((sum, r) => sum + (r.emotions?.anger || 0), 0) / analysis.reviews.length
    },
    {
      emotion: 'Fear',
      value: analysis.reviews.reduce((sum, r) => sum + (r.emotions?.fear || 0), 0) / analysis.reviews.length
    },
    {
      emotion: 'Disgust',
      value: analysis.reviews.reduce((sum, r) => sum + (r.emotions?.disgust || 0), 0) / analysis.reviews.length
    },
  ] : [
    { emotion: 'Joy', value: 0.75 },
    { emotion: 'Trust', value: 0.65 },
    { emotion: 'Surprise', value: 0.45 },
    { emotion: 'Anticipation', value: 0.55 },
    { emotion: 'Sadness', value: 0.25 },
    { emotion: 'Anger', value: 0.20 },
    { emotion: 'Fear', value: 0.15 },
    { emotion: 'Disgust', value: 0.18 },
  ];

  // Review length distribution
  const reviewLengthData: ReviewLengthData[] = analysis.reviews && analysis.reviews.length > 0
    ? (() => {
        const shortReviews = analysis.reviews.filter(r => (r.review_text?.length || 0) < 100);
        const mediumReviews = analysis.reviews.filter(r => (r.review_text?.length || 0) >= 100 && (r.review_text?.length || 0) < 300);
        const longReviews = analysis.reviews.filter(r => (r.review_text?.length || 0) >= 300);

        return [
          {
            category: 'Short (<100 chars)',
            count: shortReviews.length,
            avgRating: shortReviews.length > 0 ? shortReviews.reduce((sum, r) => sum + (r.rating || 0), 0) / shortReviews.length : 0
          },
          {
            category: 'Medium (100-300)',
            count: mediumReviews.length,
            avgRating: mediumReviews.length > 0 ? mediumReviews.reduce((sum, r) => sum + (r.rating || 0), 0) / mediumReviews.length : 0
          },
          {
            category: 'Long (>300 chars)',
            count: longReviews.length,
            avgRating: longReviews.length > 0 ? longReviews.reduce((sum, r) => sum + (r.rating || 0), 0) / longReviews.length : 0
          },
        ];
      })()
    : [
        { category: 'Short (<100 chars)', count: 45, avgRating: 4.2 },
        { category: 'Medium (100-300)', count: 78, avgRating: 4.5 },
        { category: 'Long (>300 chars)', count: 32, avgRating: 4.7 },
      ];

  // Verified purchase distribution
  const verifiedData = analysis.reviews && analysis.reviews.length > 0
    ? [
        {
          name: 'Verified Purchase',
          value: analysis.reviews.filter(r => r.verified_purchase).length,
          fill: COLORS.success
        },
        {
          name: 'Unverified',
          value: analysis.reviews.filter(r => !r.verified_purchase).length,
          fill: COLORS.muted
        },
      ].filter(item => item.value > 0)
    : [
        { name: 'Verified Purchase', value: 85, fill: COLORS.success },
        { name: 'Unverified', value: 15, fill: COLORS.muted },
      ];

  const totalReviews = analysis.total_reviews || 0;
  const avgRating = analysis.average_rating || 0;
  const sentimentScore = sentimentData.length > 0
    ? ((sentimentData.find(s => s.name === 'Positive')?.value || 0) / totalReviews * 100)
    : 0;

  // Calculate responsive chart heights
  const getChartHeight = () => {
    if (isMobile) return 220;
    if (isTablet) return 280;
    return 320;
  };

  const getPieChartHeight = () => {
    if (isMobile) return 280;
    if (isTablet) return 320;
    return 350;
  };

  const getRadarChartHeight = () => {
    if (isMobile) return 280;
    if (isTablet) return 340;
    return 380;
  };

  // Handle keyword bar click
  const handleKeywordClick = (data: any) => {
    if (data && data.keyword) {
      setSelectedKeyword({
        keyword: data.keyword,
        frequency: data.frequency
      });
    }
  };

  return (
    <main className="flex-1 p-3 sm:p-4 md:p-6 lg:p-8 bg-gradient-to-br from-background via-background to-muted/20 overflow-y-auto">
      <div className="max-w-[1600px] mx-auto space-y-3 sm:space-y-4 md:space-y-6 animate-in fade-in duration-700">

        {/* Hero Stats - Fully Responsive Grid */}
        <div className="grid grid-cols-2 lg:grid-cols-4 gap-2 sm:gap-3 md:gap-4">
          <Card className="relative overflow-hidden border-none shadow-lg bg-gradient-to-br from-blue-500/10 via-background to-background hover:shadow-xl transition-all duration-300">
            <CardHeader className="pb-2 md:pb-3 p-2.5 sm:p-3 md:p-4">
              <CardDescription className="text-[9px] sm:text-[10px] md:text-xs font-medium">Total Reviews</CardDescription>
              <CardTitle className="text-lg sm:text-xl md:text-2xl lg:text-3xl xl:text-4xl font-bold">
                {totalReviews.toLocaleString()}
              </CardTitle>
            </CardHeader>
            <MessageSquare className="absolute right-2 bottom-2 sm:right-3 sm:bottom-3 md:right-4 md:bottom-4 h-8 w-8 sm:h-10 sm:w-10 md:h-12 md:w-12 lg:h-16 lg:w-16 text-blue-500/20" />
          </Card>

          <Card className="relative overflow-hidden border-none shadow-lg bg-gradient-to-br from-yellow-500/10 via-background to-background hover:shadow-xl transition-all duration-300">
            <CardHeader className="pb-2 md:pb-3 p-2.5 sm:p-3 md:p-4">
              <CardDescription className="text-[9px] sm:text-[10px] md:text-xs font-medium">Average Rating</CardDescription>
              <div className="flex items-baseline gap-1 sm:gap-1.5 md:gap-2">
                <CardTitle className="text-lg sm:text-xl md:text-2xl lg:text-3xl xl:text-4xl font-bold">
                  {avgRating.toFixed(1)}
                </CardTitle>
                <Star className="h-3.5 w-3.5 sm:h-4 sm:w-4 md:h-5 md:w-5 lg:h-6 lg:w-6 fill-yellow-500 text-yellow-500" />
              </div>
            </CardHeader>
            <Star className="absolute right-2 bottom-2 sm:right-3 sm:bottom-3 md:right-4 md:bottom-4 h-8 w-8 sm:h-10 sm:w-10 md:h-12 md:w-12 lg:h-16 lg:w-16 text-yellow-500/20" />
          </Card>

          <Card className="relative overflow-hidden border-none shadow-lg bg-gradient-to-br from-green-500/10 via-background to-background hover:shadow-xl transition-all duration-300">
            <CardHeader className="pb-2 md:pb-3 p-2.5 sm:p-3 md:p-4">
              <CardDescription className="text-[9px] sm:text-[10px] md:text-xs font-medium">Positive Sentiment</CardDescription>
              <CardTitle className="text-lg sm:text-xl md:text-2xl lg:text-3xl xl:text-4xl font-bold">
                {sentimentScore.toFixed(0)}%
              </CardTitle>
            </CardHeader>
            <TrendingUp className="absolute right-2 bottom-2 sm:right-3 sm:bottom-3 md:right-4 md:bottom-4 h-8 w-8 sm:h-10 sm:w-10 md:h-12 md:w-12 lg:h-16 lg:w-16 text-green-500/20" />
          </Card>

          <Card className="relative overflow-hidden border-none shadow-lg bg-gradient-to-br from-purple-500/10 via-background to-background hover:shadow-xl transition-all duration-300">
            <CardHeader className="pb-2 md:pb-3 p-2.5 sm:p-3 md:p-4">
              <CardDescription className="text-[9px] sm:text-[10px] md:text-xs font-medium">Key Themes</CardDescription>
              <CardTitle className="text-lg sm:text-xl md:text-2xl lg:text-3xl xl:text-4xl font-bold">
                {themeData.length}
              </CardTitle>
            </CardHeader>
            <Activity className="absolute right-2 bottom-2 sm:right-3 sm:bottom-3 md:right-4 md:bottom-4 h-8 w-8 sm:h-10 sm:w-10 md:h-12 md:w-12 lg:h-16 lg:w-16 text-purple-500/20" />
          </Card>
        </div>

        {/* Main Charts - Responsive Tabs */}
        <Tabs value={activeTab} onValueChange={setActiveTab} className="space-y-3 sm:space-y-4 md:space-y-6">
          <TabsList className="grid w-full grid-cols-3 h-8 sm:h-9 md:h-10">
            <TabsTrigger value="overview" className="text-[9px] sm:text-[10px] md:text-xs lg:text-sm px-1.5 sm:px-2 py-1.5 sm:py-2 md:py-2.5">
              <BarChart3 className="h-3 w-3 sm:h-3.5 sm:w-3.5 md:h-4 md:w-4 mr-0 sm:mr-1 md:mr-2" />
              <span className="hidden sm:inline">Overview</span>
            </TabsTrigger>
            <TabsTrigger value="sentiment" className="text-[9px] sm:text-[10px] md:text-xs lg:text-sm px-1.5 sm:px-2 py-1.5 sm:py-2 md:py-2.5">
              <Activity className="h-3 w-3 sm:h-3.5 sm:w-3.5 md:h-4 md:w-4 mr-0 sm:mr-1 md:mr-2" />
              <span className="hidden sm:inline">Sentiment</span>
            </TabsTrigger>
<<<<<<< HEAD
=======
            <TabsTrigger value="emotions" className="text-[9px] sm:text-[10px] md:text-xs lg:text-sm px-1.5 sm:px-2 py-1.5 sm:py-2 md:py-2.5">
              <Heart className="h-3 w-3 sm:h-3.5 sm:w-3.5 md:h-4 md:w-4 mr-0 sm:mr-1 md:mr-2" />
              <span className="hidden sm:inline">Emotions</span>
            </TabsTrigger>
>>>>>>> a5f66262
            <TabsTrigger value="insights" className="text-[9px] sm:text-[10px] md:text-xs lg:text-sm px-1.5 sm:px-2 py-1.5 sm:py-2 md:py-2.5">
              <Sparkles className="h-3 w-3 sm:h-3.5 sm:w-3.5 md:h-4 md:w-4 mr-0 sm:mr-1 md:mr-2" />
              <span className="hidden sm:inline">Insights</span>
            </TabsTrigger>
          </TabsList>

          {/* Overview Tab */}
          <TabsContent value="overview" className="space-y-3 sm:space-y-4 md:space-y-6 mt-3 sm:mt-4 md:mt-6">
            <div className="grid grid-cols-1 lg:grid-cols-2 gap-3 sm:gap-4 md:gap-6">

              {/* Rating Distribution - Responsive */}
              {ratingData.length > 0 && (
                <Card className="border-none shadow-lg hover:shadow-xl transition-all duration-300">
                  <CardHeader className="p-3 sm:p-4 md:p-6">
                    <CardTitle className="text-xs sm:text-sm md:text-base lg:text-lg flex items-center gap-1.5 sm:gap-2">
                      <Star className="h-3.5 w-3.5 sm:h-4 sm:w-4 md:h-5 md:w-5 text-yellow-500 flex-shrink-0" />
                      <span>Rating Distribution</span>
                    </CardTitle>
                    <CardDescription className="text-[10px] sm:text-xs md:text-sm">
                      Customer rating breakdown with review counts
                    </CardDescription>
                  </CardHeader>
                  <CardContent className="p-3 sm:p-4 md:p-6 pt-0">
                    <ResponsiveContainer width="100%" height={getChartHeight()}>
                      <BarChart data={ratingData} layout="vertical" margin={{ top: 5, right: isMobile ? 5 : 10, left: isMobile ? 5 : 10, bottom: 5 }}>
                        <CartesianGrid strokeDasharray="3 3" stroke="currentColor" className="text-muted/20" />
                        <XAxis type="number" tick={{ fontSize: isMobile ? 9 : isTablet ? 10 : 12 }} />
                        <YAxis
                          dataKey="rating"
                          type="category"
                          width={isMobile ? 35 : isTablet ? 45 : 50}
                          tick={{ fontSize: isMobile ? 9 : isTablet ? 10 : 12 }}
                        />
                        <Tooltip content={<RatingTooltip />} cursor={false} />
                        <Bar
                          dataKey="count"
                          radius={[0, 8, 8, 0]}
                          shape={<AnimatedVerticalBar />}
                        >
                          {ratingData.map((entry, index) => (
                            <Cell key={`cell-${index}`} fill={entry.fill} />
                          ))}
                        </Bar>
                      </BarChart>
                    </ResponsiveContainer>
                  </CardContent>
                </Card>
              )}

              {/* Top Keywords - Interactive with Frequency Display */}
              {keywordData.length > 0 && (
                <Card className="border-none shadow-lg hover:shadow-xl transition-all duration-300">
                  <CardHeader className="p-3 sm:p-4 md:p-6">
                    <div className="flex items-start justify-between gap-2">
                      <div className="flex-1 min-w-0">
                        <CardTitle className="text-xs sm:text-sm md:text-base lg:text-lg flex items-center gap-1.5 sm:gap-2">
                          <Zap className="h-3.5 w-3.5 sm:h-4 sm:w-4 md:h-5 md:w-5 text-primary flex-shrink-0" />
                          <span>Top Keywords</span>
                        </CardTitle>
                        <CardDescription className="text-[10px] sm:text-xs md:text-sm mt-0.5 sm:mt-1">
                          Click on a bar to view frequency details
                        </CardDescription>
                      </div>
                      {selectedKeyword && (
                        <Button
                          variant="ghost"
                          size="sm"
                          onClick={() => setSelectedKeyword(null)}
                          className="h-5 w-5 sm:h-6 sm:w-6 md:h-8 md:w-8 p-0 flex-shrink-0"
                        >
                          <X className="h-3 w-3 sm:h-3.5 sm:w-3.5 md:h-4 md:w-4" />
                        </Button>
                      )}
                    </div>
                  </CardHeader>
                  <CardContent className="p-3 sm:p-4 md:p-6 pt-0 space-y-2 sm:space-y-3 md:space-y-4">
                    {selectedKeyword && (
                      <div className="bg-primary/10 border-2 border-primary rounded-lg p-2.5 sm:p-3 md:p-4 animate-in slide-in-from-top duration-300">
                        <div className="flex items-center justify-between gap-2">
                          <div className="flex-1 min-w-0">
                            <p className="text-[10px] sm:text-xs md:text-sm text-muted-foreground mb-0.5 sm:mb-1">
                              Selected Keyword:
                            </p>
                            <p className="text-sm sm:text-base md:text-lg lg:text-xl font-bold text-primary truncate">
                              {selectedKeyword.keyword}
                            </p>
                            <p className="text-[10px] sm:text-xs md:text-sm text-muted-foreground mt-0.5">
                              Frequency: <span className="font-semibold text-primary">{selectedKeyword.frequency}</span> times
                            </p>
                          </div>
                        </div>
                      </div>
                    )}
                    <ResponsiveContainer width="100%" height={getChartHeight()}>
                      <BarChart
                        data={keywordData}
                        onClick={handleKeywordClick}
                        margin={{ top: 5, right: isMobile ? 5 : 10, left: isMobile ? 5 : 10, bottom: isMobile ? 60 : 70 }}
                      >
                        <CartesianGrid strokeDasharray="3 3" stroke="currentColor" className="text-muted/20" />
                        <XAxis
                          dataKey="keyword"
                          angle={isMobile ? -45 : -30}
                          textAnchor="end"
                          height={isMobile ? 60 : 70}
                          tick={{ fontSize: isMobile ? 8 : isTablet ? 9 : 10 }}
                        />
                        <YAxis tick={{ fontSize: isMobile ? 9 : isTablet ? 10 : 12 }} />
                        <Tooltip content={<KeywordTooltip />} cursor={{ fill: 'transparent' }} />
                        <Bar
                          dataKey="frequency"
                          fill={COLORS.primary}
                          radius={[8, 8, 0, 0]}
                          shape={<AnimatedBar />}
                        />
                      </BarChart>
                    </ResponsiveContainer>
                  </CardContent>
                </Card>
              )}
            </div>

            {/* Second row - Verified Purchase & Review Length */}
            <div className="grid grid-cols-1 lg:grid-cols-2 gap-3 sm:gap-4 md:gap-6">
              {/* Verified Purchase Distribution */}
              <Card className="border-none shadow-lg hover:shadow-xl transition-all duration-300">
                <CardHeader className="p-3 sm:p-4 md:p-6">
                  <CardTitle className="text-xs sm:text-sm md:text-base lg:text-lg flex items-center gap-1.5 sm:gap-2">
                    <Shield className="h-3.5 w-3.5 sm:h-4 sm:w-4 md:h-5 md:w-5 text-green-500 flex-shrink-0" />
                    <span>Purchase Verification</span>
                  </CardTitle>
                  <CardDescription className="text-[10px] sm:text-xs md:text-sm">
                    Verified vs unverified purchases
                  </CardDescription>
                </CardHeader>
                <CardContent className="p-3 sm:p-4 md:p-6 pt-0">
                  <ResponsiveContainer width="100%" height={getPieChartHeight()}>
                    <PieChart>
                      <Pie
                        data={verifiedData}
                        cx="50%"
                        cy="50%"
                        innerRadius={isMobile ? 50 : isTablet ? 60 : 70}
                        outerRadius={isMobile ? 80 : isTablet ? 90 : 100}
                        paddingAngle={3}
                        dataKey="value"
                      >
                        {verifiedData.map((entry, index) => (
                          <Cell key={`cell-${index}`} fill={entry.fill} />
                        ))}
                      </Pie>
                      <Tooltip />
                      <Legend
                        verticalAlign="bottom"
                        height={36}
                        wrapperStyle={{ fontSize: isMobile ? 10 : isTablet ? 11 : 12 }}
                      />
                    </PieChart>
                  </ResponsiveContainer>
                </CardContent>
              </Card>

<<<<<<< HEAD
          {/* Insights Tab */}
          <TabsContent value="insights" className="space-y-3 sm:space-y-4 md:space-y-6 mt-3 sm:mt-4 md:mt-6">
=======
              {/* Review Length Distribution */}
              <Card className="border-none shadow-lg hover:shadow-xl transition-all duration-300">
                <CardHeader className="p-3 sm:p-4 md:p-6">
                  <CardTitle className="text-xs sm:text-sm md:text-base lg:text-lg flex items-center gap-1.5 sm:gap-2">
                    <FileText className="h-3.5 w-3.5 sm:h-4 sm:w-4 md:h-5 md:w-5 text-blue-500 flex-shrink-0" />
                    <span>Review Length Analysis</span>
                  </CardTitle>
                  <CardDescription className="text-[10px] sm:text-xs md:text-sm">
                    Distribution by character count
                  </CardDescription>
                </CardHeader>
                <CardContent className="p-3 sm:p-4 md:p-6 pt-0">
                  <ResponsiveContainer width="100%" height={getChartHeight()}>
                    <BarChart data={reviewLengthData} margin={{ top: 5, right: isMobile ? 10 : 20, left: isMobile ? 0 : 10, bottom: isMobile ? 40 : 50 }}>
                      <CartesianGrid strokeDasharray="3 3" stroke="currentColor" className="text-muted/20" />
                      <XAxis
                        dataKey="category"
                        angle={isMobile ? -20 : -15}
                        textAnchor="end"
                        height={isMobile ? 40 : 50}
                        tick={{ fontSize: isMobile ? 8 : isTablet ? 9 : 10 }}
                      />
                      <YAxis tick={{ fontSize: isMobile ? 9 : isTablet ? 10 : 12 }} />
                      <Tooltip />
                      <Bar dataKey="count" fill={COLORS.info} radius={[8, 8, 0, 0]} shape={<AnimatedBar />} />
                    </BarChart>
                  </ResponsiveContainer>
                </CardContent>
              </Card>
            </div>
          </TabsContent>

          {/* Sentiment Tab - ECG-like Graph */}
          <TabsContent value="sentiment" className="space-y-3 sm:space-y-4 md:space-y-6 mt-3 sm:mt-4 md:mt-6">
>>>>>>> a5f66262
            <div className="grid grid-cols-1 lg:grid-cols-2 gap-3 sm:gap-4 md:gap-6">
              {/* Sentiment Trend - ECG Style */}
              <Card className="border-none shadow-lg hover:shadow-xl transition-all duration-300 lg:col-span-2">
                <CardHeader className="p-3 sm:p-4 md:p-6">
                  <div className="flex items-start justify-between gap-2 flex-wrap">
                    <div className="flex-1 min-w-0">
                      <CardTitle className="text-xs sm:text-sm md:text-base lg:text-lg flex items-center gap-1.5 sm:gap-2">
                        <Activity className="h-3.5 w-3.5 sm:h-4 sm:w-4 md:h-5 md:w-5 text-primary flex-shrink-0" />
                        <span>Sentiment Trends Over Time</span>
                      </CardTitle>
                      <CardDescription className="text-[10px] sm:text-xs md:text-sm mt-0.5 sm:mt-1">
                        ECG-style visualization of positive vs negative reviews
                      </CardDescription>
                    </div>
                    <div className="flex gap-2 sm:gap-3 items-center flex-wrap">
                      <div className="flex items-center gap-1.5">
                        <div className="w-3 h-3 rounded-full bg-green-500" />
                        <span className="text-[10px] sm:text-xs text-muted-foreground">Positive</span>
                      </div>
                      <div className="flex items-center gap-1.5">
                        <div className="w-3 h-3 rounded-full bg-red-500" />
                        <span className="text-[10px] sm:text-xs text-muted-foreground">Negative</span>
                      </div>
                    </div>
                  </div>
                </CardHeader>
                <CardContent className="p-3 sm:p-4 md:p-6 pt-0">
                  <ResponsiveContainer width="100%" height={isMobile ? 280 : isTablet ? 340 : 400}>
                    <LineChart
                      data={sentimentTrendData}
                      margin={{ top: 10, right: isMobile ? 10 : 20, left: isMobile ? 0 : 10, bottom: 5 }}
                    >
                      <defs>
                        <linearGradient id="colorPositive" x1="0" y1="0" x2="0" y2="1">
                          <stop offset="5%" stopColor={COLORS.positive} stopOpacity={0.3}/>
                          <stop offset="95%" stopColor={COLORS.positive} stopOpacity={0}/>
                        </linearGradient>
                        <linearGradient id="colorNegative" x1="0" y1="0" x2="0" y2="1">
                          <stop offset="5%" stopColor={COLORS.negative} stopOpacity={0.3}/>
                          <stop offset="95%" stopColor={COLORS.negative} stopOpacity={0}/>
                        </linearGradient>
                      </defs>
                      <CartesianGrid strokeDasharray="3 3" stroke="currentColor" className="text-muted/20" />
                      <XAxis
                        dataKey="date"
                        tick={{ fontSize: isMobile ? 9 : isTablet ? 10 : 11 }}
                        angle={isMobile ? -25 : 0}
                        textAnchor={isMobile ? "end" : "middle"}
                        height={isMobile ? 50 : 30}
                      />
                      <YAxis tick={{ fontSize: isMobile ? 9 : isTablet ? 10 : 12 }} />
                      <Tooltip content={<SentimentTrendTooltip />} />
                      <Legend
                        wrapperStyle={{ fontSize: isMobile ? 10 : isTablet ? 11 : 12 }}
                        iconType="line"
                      />
                      <Line
                        type="monotone"
                        dataKey="positive"
                        stroke={COLORS.positive}
                        strokeWidth={hoveredLine === 'positive' ? 4 : 3}
                        dot={{ fill: COLORS.positive, r: hoveredLine === 'positive' ? 6 : 4 }}
                        activeDot={<ActiveDot />}
                        fill="url(#colorPositive)"
                        onMouseEnter={() => setHoveredLine('positive')}
                        onMouseLeave={() => setHoveredLine(null)}
                        name="Positive"
                      />
                      <Line
                        type="monotone"
                        dataKey="negative"
                        stroke={COLORS.negative}
                        strokeWidth={hoveredLine === 'negative' ? 4 : 3}
                        dot={{ fill: COLORS.negative, r: hoveredLine === 'negative' ? 6 : 4 }}
                        activeDot={<ActiveDot />}
                        fill="url(#colorNegative)"
                        onMouseEnter={() => setHoveredLine('negative')}
                        onMouseLeave={() => setHoveredLine(null)}
                        name="Negative"
                      />
                    </LineChart>
                  </ResponsiveContainer>
                </CardContent>
              </Card>

              {/* Sentiment Pie Chart */}
              {sentimentData.length > 0 && (
                <Card className="border-none shadow-lg hover:shadow-xl transition-all duration-300">
                  <CardHeader className="p-3 sm:p-4 md:p-6">
                    <CardTitle className="text-xs sm:text-sm md:text-base lg:text-lg flex items-center gap-1.5 sm:gap-2">
                      <PieChartIcon className="h-3.5 w-3.5 sm:h-4 sm:w-4 md:h-5 md:w-5 text-primary flex-shrink-0" />
                      <span>Sentiment Distribution</span>
                    </CardTitle>
                    <CardDescription className="text-[10px] sm:text-xs md:text-sm">
                      Overall customer sentiment breakdown
                    </CardDescription>
                  </CardHeader>
                  <CardContent className="p-3 sm:p-4 md:p-6 pt-0">
                    <ResponsiveContainer width="100%" height={getPieChartHeight()}>
                      <PieChart>
                        <Pie
                          data={sentimentData}
                          cx="50%"
                          cy="50%"
                          innerRadius={isMobile ? 40 : isTablet ? 50 : 60}
                          outerRadius={isMobile ? 70 : isTablet ? 80 : 90}
                          paddingAngle={2}
                          dataKey="value"
                        >
                          {sentimentData.map((entry, index) => (
                            <Cell key={`cell-${index}`} fill={entry.fill} />
                          ))}
                        </Pie>
                        <Tooltip formatter={(value: number) => `${value}%`} />
                        <Legend
                          verticalAlign="bottom"
                          height={36}
                          wrapperStyle={{ fontSize: isMobile ? 10 : isTablet ? 11 : 12 }}
                        />
                      </PieChart>
                    </ResponsiveContainer>
                  </CardContent>
                </Card>
              )}

              {/* Themes Analysis */}
              {themeData.length > 0 && (
                <Card className="border-none shadow-lg hover:shadow-xl transition-all duration-300">
                  <CardHeader className="p-3 sm:p-4 md:p-6">
                    <CardTitle className="text-xs sm:text-sm md:text-base lg:text-lg flex items-center gap-1.5 sm:gap-2">
                      <MessageSquare className="h-3.5 w-3.5 sm:h-4 sm:w-4 md:h-5 md:w-5 text-purple-500 flex-shrink-0" />
                      <span>Key Themes by Sentiment</span>
                    </CardTitle>
                    <CardDescription className="text-[10px] sm:text-xs md:text-sm">
                      Most discussed topics with sentiment
                    </CardDescription>
                  </CardHeader>
                  <CardContent className="p-3 sm:p-4 md:p-6 pt-0">
                    <ResponsiveContainer width="100%" height={getChartHeight()}>
                      <BarChart data={themeData} margin={{ top: 5, right: isMobile ? 5 : 10, left: isMobile ? 5 : 10, bottom: isMobile ? 50 : 60 }}>
                        <CartesianGrid strokeDasharray="3 3" stroke="currentColor" className="text-muted/20" />
                        <XAxis
                          dataKey="theme"
                          angle={isMobile ? -45 : -30}
                          textAnchor="end"
                          height={isMobile ? 50 : 60}
                          tick={{ fontSize: isMobile ? 8 : isTablet ? 9 : 10 }}
                        />
                        <YAxis tick={{ fontSize: isMobile ? 9 : isTablet ? 10 : 12 }} />
                        <Tooltip content={<ThemeTooltip />} cursor={{ fill: 'transparent' }} />
                        <Bar dataKey="mentions" radius={[8, 8, 0, 0]} shape={<AnimatedBar />}>
                          {themeData.map((entry, index) => (
                            <Cell key={`cell-${index}`} fill={entry.fill} />
                          ))}
                        </Bar>
                      </BarChart>
                    </ResponsiveContainer>
                  </CardContent>
                </Card>
              )}
            </div>
          </TabsContent>

          {/* Emotions Tab */}
          <TabsContent value="emotions" className="space-y-3 sm:space-y-4 md:space-y-6 mt-3 sm:mt-4 md:mt-6">
            <div className="grid grid-cols-1 gap-3 sm:gap-4 md:gap-6">
              {/* Enhanced Emotion Radar - Full Width */}
              {emotionData.length > 0 && (
                <Card className="border-none shadow-lg hover:shadow-xl transition-all duration-300">
                  <CardHeader className="p-3 sm:p-4 md:p-6">
                    <div className="flex items-start justify-between gap-2 flex-wrap">
                      <div className="flex-1 min-w-0">
                        <CardTitle className="text-xs sm:text-sm md:text-base lg:text-lg flex items-center gap-1.5 sm:gap-2">
                          <Heart className="h-3.5 w-3.5 sm:h-4 sm:w-4 md:h-5 md:w-5 text-pink-500 flex-shrink-0" />
                          <span>Emotional Analysis Spider Chart</span>
                        </CardTitle>
                        <CardDescription className="text-[10px] sm:text-xs md:text-sm mt-0.5 sm:mt-1">
                          Customer emotional response patterns across 8 dimensions
                        </CardDescription>
                      </div>
                      <Badge variant="outline" className="text-[10px] sm:text-xs">
                        AI-Powered
                      </Badge>
                    </div>
                  </CardHeader>
                  <CardContent className="p-3 sm:p-4 md:p-6 pt-0">
                    <ResponsiveContainer width="100%" height={getRadarChartHeight()}>
                      <RadarChart data={emotionData}>
                        <PolarGrid stroke="currentColor" className="text-muted/30" strokeWidth={1} />
                        <PolarAngleAxis
                          dataKey="emotion"
                          tick={{
                            fontSize: isMobile ? 10 : isTablet ? 11 : 13,
                            fill: 'hsl(var(--foreground))',
                            fontWeight: 600
                          }}
                        />
                        <PolarRadiusAxis
                          angle={90}
                          domain={[0, 1]}
                          tick={{ fontSize: isMobile ? 8 : isTablet ? 9 : 10 }}
                          tickCount={6}
                        />
                        <Radar
                          name="Emotion Intensity"
                          dataKey="value"
                          stroke={COLORS.secondary}
                          fill={COLORS.secondary}
                          fillOpacity={0.5}
                          strokeWidth={2}
                        />
                        <Tooltip content={<EmotionTooltip />} />
                        <Legend
                          wrapperStyle={{ fontSize: isMobile ? 10 : isTablet ? 11 : 12 }}
                        />
                      </RadarChart>
                    </ResponsiveContainer>
                  </CardContent>
                </Card>
              )}
            </div>
          </TabsContent>

          {/* Insights Tab */}
          <TabsContent value="insights" className="space-y-3 sm:space-y-4 md:space-y-6 mt-3 sm:mt-4 md:mt-6">
            <div className="grid grid-cols-1 md:grid-cols-2 lg:grid-cols-3 gap-3 sm:gap-4 md:gap-6">

              {/* Top Insight Cards */}
              <Card className="border-none shadow-lg bg-gradient-to-br from-green-500/10 via-background to-background hover:shadow-xl transition-all duration-300">
                <CardHeader className="p-3 sm:p-4 md:p-6">
                  <div className="flex items-center gap-2 sm:gap-3">
                    <div className="p-2 sm:p-2.5 md:p-3 rounded-lg bg-green-500/20">
                      <TrendingUp className="h-4 w-4 sm:h-5 sm:w-5 md:h-6 md:w-6 text-green-500" />
                    </div>
                    <div className="flex-1 min-w-0">
                      <CardTitle className="text-xs sm:text-sm md:text-base">Top Strength</CardTitle>
                      <CardDescription className="text-[10px] sm:text-xs mt-0.5 truncate">
                        {themeData.find(t => t.sentiment === 'positive')?.theme || 'Quality'}
                      </CardDescription>
                    </div>
                  </div>
                </CardHeader>
                <CardContent className="p-3 sm:p-4 md:p-6 pt-0">
                  <p className="text-xl sm:text-2xl md:text-3xl font-bold text-green-500">
                    {themeData.find(t => t.sentiment === 'positive')?.mentions || 0}
                  </p>
                  <p className="text-[10px] sm:text-xs text-muted-foreground mt-1">mentions</p>
                </CardContent>
              </Card>

              <Card className="border-none shadow-lg bg-gradient-to-br from-red-500/10 via-background to-background hover:shadow-xl transition-all duration-300">
                <CardHeader className="p-3 sm:p-4 md:p-6">
                  <div className="flex items-center gap-2 sm:gap-3">
                    <div className="p-2 sm:p-2.5 md:p-3 rounded-lg bg-red-500/20">
                      <TrendingDown className="h-4 w-4 sm:h-5 sm:w-5 md:h-6 md:w-6 text-red-500" />
                    </div>
                    <div className="flex-1 min-w-0">
                      <CardTitle className="text-xs sm:text-sm md:text-base">Top Concern</CardTitle>
                      <CardDescription className="text-[10px] sm:text-xs mt-0.5 truncate">
                        {themeData.find(t => t.sentiment === 'negative')?.theme || 'N/A'}
                      </CardDescription>
                    </div>
                  </div>
                </CardHeader>
                <CardContent className="p-3 sm:p-4 md:p-6 pt-0">
                  <p className="text-xl sm:text-2xl md:text-3xl font-bold text-red-500">
                    {themeData.find(t => t.sentiment === 'negative')?.mentions || 0}
                  </p>
                  <p className="text-[10px] sm:text-xs text-muted-foreground mt-1">mentions</p>
                </CardContent>
              </Card>

              <Card className="border-none shadow-lg bg-gradient-to-br from-blue-500/10 via-background to-background hover:shadow-xl transition-all duration-300">
                <CardHeader className="p-3 sm:p-4 md:p-6">
                  <div className="flex items-center gap-2 sm:gap-3">
                    <div className="p-2 sm:p-2.5 md:p-3 rounded-lg bg-blue-500/20">
                      <Users className="h-4 w-4 sm:h-5 sm:w-5 md:h-6 md:w-6 text-blue-500" />
                    </div>
                    <div className="flex-1 min-w-0">
                      <CardTitle className="text-xs sm:text-sm md:text-base">Engagement</CardTitle>
                      <CardDescription className="text-[10px] sm:text-xs mt-0.5 truncate">
                        Average review length
                      </CardDescription>
                    </div>
                  </div>
                </CardHeader>
                <CardContent className="p-3 sm:p-4 md:p-6 pt-0">
                  <p className="text-xl sm:text-2xl md:text-3xl font-bold text-blue-500">
                    {analysis.reviews && analysis.reviews.length > 0
                      ? Math.round(analysis.reviews.reduce((sum, r) => sum + (r.review_text?.length || 0), 0) / analysis.reviews.length)
                      : 180}
                  </p>
                  <p className="text-[10px] sm:text-xs text-muted-foreground mt-1">characters</p>
                </CardContent>
              </Card>
            </div>

            {/* Additional Insights */}
            <Card className="border-none shadow-lg hover:shadow-xl transition-all duration-300">
              <CardHeader className="p-3 sm:p-4 md:p-6">
                <CardTitle className="text-xs sm:text-sm md:text-base lg:text-lg flex items-center gap-1.5 sm:gap-2">
                  <Sparkles className="h-3.5 w-3.5 sm:h-4 sm:w-4 md:h-5 md:w-5 text-yellow-500 flex-shrink-0" />
                  <span>AI-Powered Insights</span>
                </CardTitle>
                <CardDescription className="text-[10px] sm:text-xs md:text-sm">
                  Key takeaways from review analysis
                </CardDescription>
              </CardHeader>
              <CardContent className="p-3 sm:p-4 md:p-6 pt-0">
                <div className="space-y-2 sm:space-y-3">
                  <div className="flex items-start gap-2 sm:gap-3 p-2 sm:p-3 rounded-lg bg-muted/50">
                    <Badge className="mt-0.5 flex-shrink-0 text-[9px] sm:text-[10px]">1</Badge>
                    <p className="text-[10px] sm:text-xs md:text-sm flex-1">
                      <span className="font-semibold">Positive Trend:</span> {sentimentScore.toFixed(0)}% of reviews express positive sentiment
                    </p>
                  </div>
                  <div className="flex items-start gap-2 sm:gap-3 p-2 sm:p-3 rounded-lg bg-muted/50">
                    <Badge className="mt-0.5 flex-shrink-0 text-[9px] sm:text-[10px]">2</Badge>
                    <p className="text-[10px] sm:text-xs md:text-sm flex-1">
                      <span className="font-semibold">Top Keyword:</span> "{keywordData[0]?.keyword || 'N/A'}" mentioned {keywordData[0]?.frequency || 0} times
                    </p>
                  </div>
                  <div className="flex items-start gap-2 sm:gap-3 p-2 sm:p-3 rounded-lg bg-muted/50">
                    <Badge className="mt-0.5 flex-shrink-0 text-[9px] sm:text-[10px]">3</Badge>
                    <p className="text-[10px] sm:text-xs md:text-sm flex-1">
                      <span className="font-semibold">Verification:</span> {verifiedData[0]?.value || 0} verified purchases detected
                    </p>
                  </div>
                  <div className="flex items-start gap-2 sm:gap-3 p-2 sm:p-3 rounded-lg bg-muted/50">
                    <Badge className="mt-0.5 flex-shrink-0 text-[9px] sm:text-[10px]">4</Badge>
                    <p className="text-[10px] sm:text-xs md:text-sm flex-1">
                      <span className="font-semibold">Engagement:</span> Most reviews are {reviewLengthData.sort((a, b) => b.count - a.count)[0]?.category.toLowerCase() || 'medium length'}
                    </p>
                  </div>
                </div>
              </CardContent>
            </Card>
          </TabsContent>
        </Tabs>

        {/* View Details Button - Mobile Optimized */}
        {onViewDetails && (
          <div className="flex justify-center pt-2 sm:pt-3 md:pt-4">
            <Button
              onClick={onViewDetails}
              size={isMobile ? "sm" : "default"}
              className="gap-1.5 sm:gap-2 hover:scale-105 transition-transform duration-200"
            >
              <Eye className="h-3.5 w-3.5 sm:h-4 sm:w-4" />
              <span className="text-xs sm:text-sm">View Detailed Insights</span>
              <ChevronRight className="h-3.5 w-3.5 sm:h-4 sm:w-4" />
            </Button>
          </div>
        )}
      </div>
    </main>
  );
}<|MERGE_RESOLUTION|>--- conflicted
+++ resolved
@@ -25,8 +25,6 @@
   aiEnabled?: boolean;
 }
 
-<<<<<<< HEAD
-=======
 interface SentimentTrendData {
   date: string;
   positive: number;
@@ -34,7 +32,6 @@
   neutral: number;
 }
 
->>>>>>> a5f66262
 interface KeywordData {
   keyword: string;
   frequency: number;
@@ -227,10 +224,7 @@
 
 export default function GraphArea({ analysis, isLoading, onViewDetails, aiEnabled }: GraphAreaProps) {
   const [activeTab, setActiveTab] = useState('overview');
-<<<<<<< HEAD
-=======
   const [sentimentTrendData, setSentimentTrendData] = useState<SentimentTrendData[]>([]);
->>>>>>> a5f66262
   const [selectedKeyword, setSelectedKeyword] = useState<KeywordData | null>(null);
   const [isMobile, setIsMobile] = useState(false);
   const [isTablet, setIsTablet] = useState(false);
@@ -563,13 +557,10 @@
               <Activity className="h-3 w-3 sm:h-3.5 sm:w-3.5 md:h-4 md:w-4 mr-0 sm:mr-1 md:mr-2" />
               <span className="hidden sm:inline">Sentiment</span>
             </TabsTrigger>
-<<<<<<< HEAD
-=======
             <TabsTrigger value="emotions" className="text-[9px] sm:text-[10px] md:text-xs lg:text-sm px-1.5 sm:px-2 py-1.5 sm:py-2 md:py-2.5">
               <Heart className="h-3 w-3 sm:h-3.5 sm:w-3.5 md:h-4 md:w-4 mr-0 sm:mr-1 md:mr-2" />
               <span className="hidden sm:inline">Emotions</span>
             </TabsTrigger>
->>>>>>> a5f66262
             <TabsTrigger value="insights" className="text-[9px] sm:text-[10px] md:text-xs lg:text-sm px-1.5 sm:px-2 py-1.5 sm:py-2 md:py-2.5">
               <Sparkles className="h-3 w-3 sm:h-3.5 sm:w-3.5 md:h-4 md:w-4 mr-0 sm:mr-1 md:mr-2" />
               <span className="hidden sm:inline">Insights</span>
@@ -732,10 +723,6 @@
                 </CardContent>
               </Card>
 
-<<<<<<< HEAD
-          {/* Insights Tab */}
-          <TabsContent value="insights" className="space-y-3 sm:space-y-4 md:space-y-6 mt-3 sm:mt-4 md:mt-6">
-=======
               {/* Review Length Distribution */}
               <Card className="border-none shadow-lg hover:shadow-xl transition-all duration-300">
                 <CardHeader className="p-3 sm:p-4 md:p-6">
@@ -770,7 +757,6 @@
 
           {/* Sentiment Tab - ECG-like Graph */}
           <TabsContent value="sentiment" className="space-y-3 sm:space-y-4 md:space-y-6 mt-3 sm:mt-4 md:mt-6">
->>>>>>> a5f66262
             <div className="grid grid-cols-1 lg:grid-cols-2 gap-3 sm:gap-4 md:gap-6">
               {/* Sentiment Trend - ECG Style */}
               <Card className="border-none shadow-lg hover:shadow-xl transition-all duration-300 lg:col-span-2">
